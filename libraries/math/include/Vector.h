--- conflicted
+++ resolved
@@ -147,18 +147,6 @@
         /// <returns> true if the vectors are not considered equivalent. </returns>
         bool operator!=(const ConstVectorReference<ElementType, Orientation>& other) const;
 
-<<<<<<< HEAD
-=======
-        /// <summary> Applies a map to each vector element and sums the result. </summary>
-        ///
-        /// <typeparam name="MapperType"> A functor type of the mapper. </typeparam>
-        /// <param name="mapper"> The mapper. </param>
-        ///
-        /// <returns> The result of the operation. </returns>
-        template <typename MapperType>
-        ElementType Aggregate(MapperType mapper) const;
-
->>>>>>> 895daa5b
     protected:
         using UnorientedConstVectorReference<ElementType>::UnorientedConstVectorReference;
 
@@ -277,27 +265,23 @@
     //
     // friendly names
     //
-<<<<<<< HEAD
-    template<typename ElementType>
-=======
-
-    template <typename ElementType>
->>>>>>> 895daa5b
+
+    template <typename ElementType>
     using ColumnVector = Vector<ElementType, VectorOrientation::column>;
 
     template <typename ElementType>
     using RowVector = Vector<ElementType, VectorOrientation::row>;
 
-    template<typename ElementType>
+    template <typename ElementType>
     using ColumnVectorReference = VectorReference<ElementType, VectorOrientation::column>;
 
-    template<typename ElementType>
+    template <typename ElementType>
     using RowVectorReference = VectorReference<ElementType, VectorOrientation::row>;
 
-    template<typename ElementType>
+    template <typename ElementType>
     using ColumnConstVectorReference = ConstVectorReference<ElementType, VectorOrientation::column>;
 
-    template<typename ElementType>
+    template <typename ElementType>
     using RowConstVectorReference = ConstVectorReference<ElementType, VectorOrientation::row>;
 }
 }
