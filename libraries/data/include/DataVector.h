////////////////////////////////////////////////////////////////////////////////////////////////////
//
//  Project:  Embedded Machine Learning Library (EMLL)
//  File:     DataVector.h (data)
//  Authors:  Ofer Dekel
//
////////////////////////////////////////////////////////////////////////////////////////////////////

#pragma once

#include "IndexValue.h"

// math
#include "Vector.h"

// stl
#include <cstdint>
#include <functional>
#include <memory>
#include <vector>
#include <type_traits>

namespace emll
{
namespace data
{
    /// <summary> Interface for infinite-dimensional vectors of double numbers. Each implementation of
    /// this interface has a mathematical dimension of infinity and is made up of an explicitly specified
    /// prefix followed by an implicit suffix of zeros. </summary>
    class IDataVector 
    {
    public:
        /// <summary> Values that represent data vector types. </summary>
        enum class Type { DoubleDataVector, FloatDataVector, ShortDataVector, ByteDataVector, SparseDoubleDataVector, SparseFloatDataVector, SparseShortDataVector, SparseByteDataVector, SparseBinaryDataVector, AutoDataVector };

        virtual ~IDataVector() = default;

        /// <summary> Gets the data vector type. </summary>
        ///
        /// <returns> The data vector type. </returns>
        virtual Type GetType() const = 0;

        /// <summary> Adds a value at the end of the std::vector. </summary>
        ///
        /// <param name="index"> Zero-based index of the. </param>
        /// <param name="value"> The value. </param>
        virtual void AppendElement(size_t index, double value = 1.0) = 0;

        /// <summary>
        /// A data vector has infinite dimension and ends with a suffix of zeros. This function returns
        /// the first index in this suffix. Equivalently, the returned value is one plus the index of the
        /// last non-zero element.
        /// </summary>
        ///
        /// <returns> The first index of the suffix of zeros at the end of this vector. </returns>
        virtual size_t PrefixLength() const = 0;

        /// <summary> Computes the 2-norm of the vector (not the squared 2-norm). </summary>
        ///
        /// <returns> The vector 2-norm. </returns>
        virtual double Norm2() const = 0;

        /// <summary> Computes the dot product with another vector. </summary>
        ///
        /// <param name="vector"> The other vector. </param>
        ///
        /// <returns> A dot product. </returns>
        virtual double Dot(const math::UnorientedConstVectorReference<double>& vector) const = 0;

        /// <summary>
        /// Performs the operation: vector += scalar * (*this), where other is an array of doubles.
        /// </summary>
        ///
        /// <param name="vector"> [in,out] The vector to which this data vector is added. </param>
        /// <param name="scalar"> The scalar. </param>
        virtual void AddTo(math::RowVectorReference<double>& vector, double scalar = 1.0) const = 0;

        /// <summary> Copies the contents of this DataVector into a double array. </summary>
        ///
        /// <returns> The array. </returns>
        virtual std::vector<double> ToArray() const = 0;

        /// <summary> Copies this data vector into another type of data vector. </summary>
        ///
        /// <typeparam name="ReturnType"> The return type. </typeparam>
        /// <param name="nonZeroMapper"> An optional mapper that is applied to each non-zero elements during the copy. </param>
        ///
        /// <returns> The new data vector. </returns>
        template<typename ReturnType>
<<<<<<< HEAD
        ReturnType Duplicate(std::function<double(IndexValue)> nonZeroMapper = {}) const;
=======
        ReturnType DeepCopyAs() const;
>>>>>>> 3cdf38c8

        /// <summary> Human readable printout to an output stream. </summary>
        ///
        /// <param name="os"> [in,out] Stream to write to. </param>
        virtual void Print(std::ostream& os) const = 0;
    };

    /// <summary> A helper definition used to define the IsDataVector SFINAE concept. </summary>
    template <typename T>
    using IsDataVector = typename std::enable_if_t<std::is_base_of<IDataVector, T>::value, bool>;

    /// <summary>
    /// Base class for some of the data vector classes. This class uses a curiously recurring
    /// template pattern to significantly reduce code duplication in the derived classes.
    /// </summary>
    ///
    /// <typeparam name="DerivedType"> The derived type, in the curiously recurring template design pattern. </typeparam>
    template<class DerivedType>
    class DataVectorBase : public IDataVector
    {
    public:
        /// <summary> Takes an iterator and appends its entries to the data vector, possibly applying a mapping along the way. </summary>
        ///
        /// <typeparam name="IndexValueIteratorType"> Type of index value iterator. </typeparam>
        /// <param name="IndexValueIterator"> The index value iterator. </param>
        /// <param name="nonZeroMapper"> The mapper that is applied to all non-zero elements. </param>
        template<typename IndexValueIteratorType, IsIndexValueIterator<IndexValueIteratorType> Concept = true>
        void AppendElements(IndexValueIteratorType indexValueIterator, std::function<double(IndexValue)> nonZeroMapper = {});

        /// <summary> Takes an initializer list of index value pairs and appends them to the data vector. </summary>
        ///
        /// <param name="list"> The initializer list of index value paris. </param>
        void AppendElements(std::initializer_list<IndexValue> list);

        /// <summary> Takes an initializer list of values and appends them to the data vector. </summary>
        ///
        /// <param name="list"> The initializer list. </param>
        void AppendElements(std::initializer_list<double> list);

        /// <summary> Computes the 2-norm of the vector (not the squared 2-norm). </summary>
        ///
        /// <returns> The vector 2-norm. </returns>
        virtual double Norm2() const override;

        /// <summary> Computes the dot product with another vector. </summary>
        ///
        /// <param name="vector"> The other vector. </param>
        ///
        /// <returns> A dot product. </returns>
        virtual double Dot(const math::UnorientedConstVectorReference<double>& vector) const override;

        /// <summary>
        /// Performs the operation: vector += scalar * (*this), where other is an array of doubles.
        /// </summary>
        ///
        /// <param name="vector"> [in,out] The vector to which this data vector is added. </param>
        /// <param name="scalar"> The scalar. </param>
        virtual void AddTo(math::RowVectorReference<double>& vector, double scalar = 1.0) const override;

        /// <summary> Copies this data vector into another type of data vector. </summary>
        ///
        /// <typeparam name="ReturnType"> The return type. </typeparam>
        ///
        /// <returns> This new data vector. </returns>
        virtual std::vector<double> ToArray() const override;

        /// <summary> Copies the contents of a data vector to another data vector. </summary>
        ///
        /// <typeparam name="ReturnType"> Type of the data vector to construct. </typeparam> 
        /// <param name="nonZeroMapper"> An optional mapper that is applied to each non-zero elements during the copy. </param>
        ///
        /// <returns> A data vector of a specified type. </returns>
        template<typename ReturnType>
<<<<<<< HEAD
        ReturnType Duplicate(std::function<double(IndexValue)> nonZeroMapper = {}) const;
=======
        ReturnType DeepCopyAs() const;
>>>>>>> 3cdf38c8

        /// <summary> Human readable printout to an output stream. </summary>
        ///
        /// <param name="os"> [in,out] Stream to write to. </param>
        virtual void Print(std::ostream& os) const override;  
    };
}
}

#include "../tcc/DataVector.tcc"<|MERGE_RESOLUTION|>--- conflicted
+++ resolved
@@ -87,11 +87,7 @@
         ///
         /// <returns> The new data vector. </returns>
         template<typename ReturnType>
-<<<<<<< HEAD
-        ReturnType Duplicate(std::function<double(IndexValue)> nonZeroMapper = {}) const;
-=======
-        ReturnType DeepCopyAs() const;
->>>>>>> 3cdf38c8
+        ReturnType DeepCopyAs(std::function<double(IndexValue)> nonZeroMapper = {}) const;
 
         /// <summary> Human readable printout to an output stream. </summary>
         ///
@@ -165,11 +161,7 @@
         ///
         /// <returns> A data vector of a specified type. </returns>
         template<typename ReturnType>
-<<<<<<< HEAD
-        ReturnType Duplicate(std::function<double(IndexValue)> nonZeroMapper = {}) const;
-=======
-        ReturnType DeepCopyAs() const;
->>>>>>> 3cdf38c8
+        ReturnType DeepCopyAs(std::function<double(IndexValue)> nonZeroMapper = {}) const;
 
         /// <summary> Human readable printout to an output stream. </summary>
         ///
