--- conflicted
+++ resolved
@@ -26,11 +26,7 @@
 
 namespace nodes
 {
-<<<<<<< HEAD
-    /// <summary> A feature that takes two vector inputs and returns their dot product. </summary>
-=======
     /// <summary> A node that takes two vector inputs and returns their dot product </summary>
->>>>>>> a42fd0d1
     template <typename ValueType>
     class DotProductNode : public model::Node
     {
