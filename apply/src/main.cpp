--- conflicted
+++ resolved
@@ -45,24 +45,8 @@
         // parse command line
         commandLineParser.Parse();
 
-<<<<<<< HEAD
         // if output file specified, replace stdout with it 
-        auto out = utilities::GetOutputStream(dataSaveArguments.outputDataFile);
-=======
-        // if output file specified, use it, otherwise use std::cout
-        std::streambuf* outStreamBuf;
-        std::ofstream outputDataStream; // Note: need to keep this object around to avoid closing the file
-        if (dataSaveArguments.outputDataFile != "")
-        {
-            outputDataStream = utilities::OpenOfstream(dataSaveArguments.outputDataFile);
-            outStreamBuf = outputDataStream.rdbuf();
-        }
-        else
-        {
-            outStreamBuf = std::cout.rdbuf();
-        }
-        std::ostream outStream(outStreamBuf);
->>>>>>> bcdbb92c
+        auto outStream = utilities::GetOutputStream(dataSaveArguments.outputDataFile);
 
         // create mapped data iterator based on the command line params
         auto dataIterator = GetDataIterator(dataLoadArguments, mapLoadArguments);
@@ -74,11 +58,7 @@
             auto supervisedExample = dataIterator->Get();
 
             // print the example
-<<<<<<< HEAD
-            supervisedExample.Print(out);
-=======
             supervisedExample.Print(outStream);
->>>>>>> bcdbb92c
 
             // move on 
             dataIterator->Next();
