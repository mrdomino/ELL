--- conflicted
+++ resolved
@@ -49,10 +49,7 @@
         template <typename T>
         void Serialize(T&& obj);
 
-<<<<<<< HEAD
-=======
 /*
->>>>>>> 767753d3
         /// <summary> Serialize fundamental types. </summary>
         ///
         /// <typeparam name="ValueType"> The type being serialized. </typeparam>
