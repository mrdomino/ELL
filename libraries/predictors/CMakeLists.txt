#
# cmake file
#

CMAKE_MINIMUM_REQUIRED(VERSION 2.8.11)

set (PROJ_NAME predictors)

PROJECT(${PROJ_NAME})

if(CMAKE_COMPILER_IS_GNUCC OR CMAKE_COMPILER_IS_GNUCXX OR CMAKE_CXX_COMPILER_ID MATCHES Clang)
  add_compile_options(-std=c++1y)
endif()

set (SRC src/ConstantPredictor.cpp
<<<<<<< HEAD
         src/DecisionTreePredictor.cpp
         src/LinearPredictor.cpp
         src/SingleElementThresholdRule.cpp)

set (INCLUDE include/ConstantPredictor.h
             include/DecisionTreePredictor.h
             include/EnsemblePredictor.h
             include/LinearPredictor.h
             include/SingleElementThresholdRule.h
             include/ForestPredictor.h)

set (TCC tcc/EnsemblePredictor.tcc
         tcc/SingleElementThresholdRule.tcc
=======
         src/LinearPredictor.cpp
         src/SingleElementThresholdPredictor.cpp)

set (INCLUDE include/ConstantPredictor.h
             include/IPredictor.h
             include/LinearPredictor.h
             include/SingleElementThresholdPredictor.h
             include/ForestPredictor.h)

set (TCC tcc/SingleElementThresholdPredictor.tcc
>>>>>>> db1b26c1
         tcc/ForestPredictor.tcc)

source_group("src" FILES ${SRC})
source_group("include" FILES ${INCLUDE})
source_group("tcc" FILES ${TCC})

add_library(${PROJ_NAME} ${SRC} ${INCLUDE} ${TCC})
target_include_directories(${PROJ_NAME} PUBLIC include)
if(CMAKE_COMPILER_IS_GNUCXX)
  target_compile_options(${PROJ_NAME} PRIVATE -fPIC)
endif()
target_link_libraries(${PROJ_NAME} dataset utilities)

set_property(TARGET ${PROJ_NAME} PROPERTY FOLDER "libraries")

#
# test project
#

set (TEST_NAME ${PROJ_NAME}_test)

PROJECT(${TEST_NAME})

set (TEST_SRC test/src/main.cpp)
set (TEST_INCLUDE )

source_group("src" FILES ${TEST_SRC})
source_group("include" FILES ${TEST_INCLUDE})

add_executable(${TEST_NAME} ${TEST_SRC} ${TEST_INCLUDE} ${INCLUDE} ${TCC})
target_include_directories(${TEST_NAME} PRIVATE test/include)

target_link_libraries(${TEST_NAME} testing predictors dataset linear)

set_property(TARGET ${TEST_NAME} PROPERTY FOLDER "tests")

add_test(NAME ${TEST_NAME} COMMAND ${TEST_NAME})
<|MERGE_RESOLUTION|>--- conflicted
+++ resolved
@@ -13,21 +13,6 @@
 endif()
 
 set (SRC src/ConstantPredictor.cpp
-<<<<<<< HEAD
-         src/DecisionTreePredictor.cpp
-         src/LinearPredictor.cpp
-         src/SingleElementThresholdRule.cpp)
-
-set (INCLUDE include/ConstantPredictor.h
-             include/DecisionTreePredictor.h
-             include/EnsemblePredictor.h
-             include/LinearPredictor.h
-             include/SingleElementThresholdRule.h
-             include/ForestPredictor.h)
-
-set (TCC tcc/EnsemblePredictor.tcc
-         tcc/SingleElementThresholdRule.tcc
-=======
          src/LinearPredictor.cpp
          src/SingleElementThresholdPredictor.cpp)
 
@@ -38,7 +23,6 @@
              include/ForestPredictor.h)
 
 set (TCC tcc/SingleElementThresholdPredictor.tcc
->>>>>>> db1b26c1
          tcc/ForestPredictor.tcc)
 
 source_group("src" FILES ${SRC})
