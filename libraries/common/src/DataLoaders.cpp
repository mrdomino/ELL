////////////////////////////////////////////////////////////////////////////////////////////////////
//
//  Project:  Embedded Machine Learning Library (EMLL)
//  File:     DataLoaders.cpp (common)
//  Authors:  Ofer Dekel, Chuck Jacobs
//
////////////////////////////////////////////////////////////////////////////////////////////////////

#include "DataLoaders.h"

// utilities
#include "Files.h"

// dataset
#include "SequentialLineIterator.h"
#include "SparseEntryParser.h"
#include "ParsingIterator.h"
#include "RowDataset.h"

// stl
#include <cstdint>
#include <memory>
#include <stdexcept>

<<<<<<< HEAD
namespace
{
    std::unique_ptr<dataset::IParsingIterator> GetMappedDataIterator(const common::DataLoadArguments& dataLoadArguments, layers::Map map)
    {
        // create mapped parser for sparse vectors (SVMLight format)
        dataset::MappedParser<dataset::SparseEntryParser> mappedParser(dataset::SparseEntryParser(), std::move(map));

        // create line iterator - read line by line sequentially
        dataset::SequentialLineIterator lineIterator(dataLoadArguments.inputDataFilename);

        // Create iterator
        return dataset::GetParsingIterator(std::move(lineIterator), std::move(mappedParser));
    }
}

=======
>>>>>>> db1b26c1
namespace common
{
    //
    // Public functions
    //
    std::unique_ptr<dataset::IParsingIterator> GetDataIterator(const DataLoadArguments& dataLoadArguments)
    {
        // create parser for sparse vectors (SVMLight format)
        dataset::SparseEntryParser sparseEntryParser;

        // create line iterator - read line by line sequentially
        dataset::SequentialLineIterator lineIterator(dataLoadArguments.inputDataFilename);

        // Create iterator
        return dataset::GetParsingIterator(std::move(lineIterator), std::move(sparseEntryParser));
    }

    dataset::GenericRowDataset GetRowDataset(const DataLoadArguments& dataLoadArguments)
    {
        auto dataIterator = GetDataIterator(dataLoadArguments);
        dataset::GenericRowDataset rowDataset;
        while (dataIterator->IsValid())
        {
            rowDataset.AddExample(dataIterator->Get());
            dataIterator->Next();
        }

        return rowDataset;
    }
}<|MERGE_RESOLUTION|>--- conflicted
+++ resolved
@@ -22,24 +22,6 @@
 #include <memory>
 #include <stdexcept>
 
-<<<<<<< HEAD
-namespace
-{
-    std::unique_ptr<dataset::IParsingIterator> GetMappedDataIterator(const common::DataLoadArguments& dataLoadArguments, layers::Map map)
-    {
-        // create mapped parser for sparse vectors (SVMLight format)
-        dataset::MappedParser<dataset::SparseEntryParser> mappedParser(dataset::SparseEntryParser(), std::move(map));
-
-        // create line iterator - read line by line sequentially
-        dataset::SequentialLineIterator lineIterator(dataLoadArguments.inputDataFilename);
-
-        // Create iterator
-        return dataset::GetParsingIterator(std::move(lineIterator), std::move(mappedParser));
-    }
-}
-
-=======
->>>>>>> db1b26c1
 namespace common
 {
     //
