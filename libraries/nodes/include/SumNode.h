////////////////////////////////////////////////////////////////////////////////////////////////////
//
//  Project:  Embedded Machine Learning Library (EMLL)
//  File:     SumNode.h (nodes)
//  Authors:  Chuck Jacobs
//
////////////////////////////////////////////////////////////////////////////////////////////////////

#pragma once

#include "Node.h"
#include "ModelTransformer.h"
#include "PortElements.h"
#include "InputPort.h"
#include "OutputPort.h"

// utilities
#include "TypeName.h"

// stl
#include <string>

namespace nodes
{
<<<<<<< HEAD
    /// <summary> A node that takes a vector input and returns the sum of its elements. </summary>
=======
    /// <summary> A node that takes a vector input and returns the sum of its elements </summary>
>>>>>>> a42fd0d1
    template <typename ValueType>
    class SumNode : public model::Node
    {
    public:
        /// @name Input and Output Ports
        /// @{
        static constexpr const char* inputPortName = "input";
        static constexpr const char* outputPortName = "output";
        const model::OutputPort<ValueType>& output = _output;
        /// @}

        /// <summary> Default Constructor </summary>
        SumNode();

        /// <summary> Constructor </summary>
        /// <param name="input"> The signal to take the sum of </param>
        SumNode(const model::PortElements<ValueType>& input);

        /// <summary> Gets the name of this type (for serialization). </summary>
        ///
        /// <returns> The name of this type. </returns>
        static std::string GetTypeName() { return utilities::GetCompositeTypeName<ValueType>("SumNode"); }

        /// <summary> Gets the name of this type (for serialization). </summary>
        ///
        /// <returns> The name of this type. </returns>
        virtual std::string GetRuntimeTypeName() const override { return GetTypeName(); }

        /// <summary> Gets an ObjectDescription for the type </summary>
        ///
        /// <returns> An ObjectDescription for the type </returns>
        static utilities::ObjectDescription GetTypeDescription();

        /// <summary> Gets an ObjectDescription for the object </summary>
        ///
        /// <returns> An ObjectDescription for the object </returns>
        virtual utilities::ObjectDescription GetDescription() const override;

        /// <summary> Sets the internal state of the object according to the description passed in </summary>
        ///
        /// <param name="description"> The `ObjectDescription` to get state from </param>
        virtual void SetObjectState(const utilities::ObjectDescription& description, utilities::SerializationContext& context) override;

        /// <summary> Makes a copy of this node in the model being constructed by the transformer </summary>
        virtual void Copy(model::ModelTransformer& transformer) const override;     

    protected:
        virtual void Compute() const override;

    private:
        // Inputs
        model::InputPort<ValueType> _input;

        // Output
        model::OutputPort<ValueType> _output;
    };
}

#include "../tcc/SumNode.tcc"<|MERGE_RESOLUTION|>--- conflicted
+++ resolved
@@ -22,11 +22,7 @@
 
 namespace nodes
 {
-<<<<<<< HEAD
     /// <summary> A node that takes a vector input and returns the sum of its elements. </summary>
-=======
-    /// <summary> A node that takes a vector input and returns the sum of its elements </summary>
->>>>>>> a42fd0d1
     template <typename ValueType>
     class SumNode : public model::Node
     {
