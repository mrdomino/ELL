--- conflicted
+++ resolved
@@ -52,9 +52,5 @@
     /// <param name="map"> The map. </param>
     ///
     /// <returns> The row dataset. </returns>
-<<<<<<< HEAD
-    dataset::SupervisedExampleRowDataset GetRowDataset(const DataLoadArguments& dataLoadArguments, const layers::Map map);
-=======
     dataset::RowDataset GetRowDataset(const DataLoadArguments& dataLoadArguments, layers::Map map);
->>>>>>> 962c1fb4
 }
