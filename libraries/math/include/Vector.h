////////////////////////////////////////////////////////////////////////////////////////////////////
//
//  Project:  Embedded Machine Learning Library (EMLL)
//  File:     Vector.h (math)
//  Authors:  Ofer Dekel
//
////////////////////////////////////////////////////////////////////////////////////////////////////

#pragma once

// stl
#include <vector>
#include <iostream>
#include <cmath>

namespace emll
{
namespace math
{
    /// <summary> Enum of possible vector orientations. </summary>
    enum class VectorOrientation
    {
        column,
        row
    };

    /// <summary> Base class for vectors. </summary>
    ///
    /// <typeparam name="Orientation"> The vector orientation. </typeparam>
    template <VectorOrientation Orientation>
    class VectorBase;

    /// <summary> Base class for row vectors. </summary>
    template <>
    class VectorBase<VectorOrientation::row>
    {
    protected:
        static constexpr VectorOrientation orientation = VectorOrientation::row;
        static constexpr VectorOrientation transposeOrientation = VectorOrientation::column;
    };

    /// <summary> Base class for column vectors. </summary>
    template <>
    class VectorBase<VectorOrientation::column>
    {
    protected:
        static constexpr VectorOrientation orientation = VectorOrientation::column;
        static constexpr VectorOrientation transposeOrientation = VectorOrientation::row;
    };

    /// <summary> A reference to a constant algebraic vector. </summary>
    ///
    /// <typeparam name="ElementPointerType"> Vector element type. </typeparam>
    /// <typeparam name="Orientation"> The orientation. </typeparam>
    template <typename ElementType, VectorOrientation Orientation>
    class ConstVectorReference : public VectorBase<Orientation>
    {
    public:
        /// <summary> Gets a const pointer to the underlying data storage. </summary>
        ///
        /// <returns> Const pointer to the data. </returns>
        const ElementType* GetDataPointer() const { return _pData; }

        /// <summary> Gets the increment used in the underlying data storage. </summary>
        ///
        /// <returns> The increment. </returns>
        size_t GetIncrement() const { return _increment; }

        /// <summary> Array indexer operator. </summary>
        ///
        /// <param name="index"> Zero-based index of the element. </param>
        ///
        /// <returns> A copy of the specified element. </returns>
        ElementType operator[](size_t index) const;

        /// <summary> Gets the vector size. </summary>
        ///
        /// <returns> The vector size. </returns>
        size_t Size() const { return _size; }

        /// <summary> Gets a reference to this vector. </summary>
        ///
        /// <returns> A constant reference to this vector. </returns>
        ConstVectorReference<ElementType, Orientation> GetReference() const;

        /// <summary> Gets a reference to this vector. </summary>
        ///
        /// <returns> A constant reference to this vector. </returns>
        ConstVectorReference<ElementType, Orientation> GetConstantReference() const { return GetReference(); }

        /// <summary> Gets a reference to a sub-vector. </summary>
        ///
        /// <param name="offset"> The index of the first element in the sub-vector. </param>
        /// <param name="size"> The size of the sub-vector. </param>
        ///
        /// <returns> The sub vector. </returns>
        ConstVectorReference<ElementType, Orientation> GetSubVector(size_t offset, size_t size) const;

        /// <summary> Gets a reference to the transpose of this vector. </summary>
        ///
        /// <returns> A reference to the transpose of this vector. </returns>
<<<<<<< HEAD
        auto Transpose() const->ConstVectorReference<ElementType, VectorBase<Orientation>::transposeOrientation>
		{
			return VectorReference<ElementType, VectorBase<Orientation>::transposeOrientation>(_pData, _size, _increment);
		}
=======
        auto Transpose() const -> ConstVectorReference<ElementType, VectorBase<Orientation>::transposeOrientation>
        {
            return ConstVectorReference<ElementType, VectorBase<Orientation>::transposeOrientation>(_pData, _size, _increment);
        }
>>>>>>> 895daa5b

        /// <summary> Equality operator. </summary>
        ///
        /// <param name="other"> The other vector. </param>
        ///
        /// <returns> true if the vectors are considered equivalent. </returns>
        bool operator==(const ConstVectorReference<ElementType, Orientation>& other) const;

        /// <summary> Inequality operator. </summary>
        ///
        /// <param name="other"> The other vector. </param>
        ///
        /// <returns> true if the vectors are not considered equivalent. </returns>
        bool operator!=(const ConstVectorReference<ElementType, Orientation>& other) const;

        /// <summary> Applies a map to each vector element and sums the result. </summary>
        ///
        /// <typeparam name="MapperType"> A functor type of the mapper. </typeparam>
        /// <param name="mapper"> The mapper. </param>
        ///
        /// <returns> The result of the operation. </returns>
        template <typename MapperType>
        ElementType Aggregate(MapperType mapper) const;

    protected:
        ConstVectorReference(ElementType* pData, size_t size, size_t increment);

        template <typename T>
        friend class RectangularMatrixBase;

        friend class ConstVectorReference<ElementType, VectorBase<Orientation>::transposeOrientation>;

        ElementType* _pData;
        size_t _size;
        size_t _increment;
    };

    /// <summary> A reference to a non-constant algebraic vector. </summary>
    ///
    /// <typeparam name="ElementPointerType"> Vector element type. </typeparam>
    /// <typeparam name="Orientation"> The orientation. </typeparam>
    template <typename ElementType, VectorOrientation Orientation>
    class VectorReference : public ConstVectorReference<ElementType, Orientation>
    {
    public:
        /// <summary> Gets a pointer to the underlying data storage. </summary>
        ///
        /// <returns> Pointer to the data. </returns>
        ElementType* GetDataPointer() const { return _pData; }

        /// <summary> Sets all vector elements to zero. </summary>
        void Reset();

        /// <summary> Sets all vector elements to a given value. </summary>
        ///
        /// <param name="value"> The value. </param>
        void Fill(ElementType value);

        /// <summary>
        /// Generates elements of the vector by repeatedly calling a generator function (such as a random
        /// number generator).
        /// </summary>
        ///
        /// <typeparam name="GeneratorType"> Type of lambda or functor to use as a generator. </typeparam>
        /// <param name="generator"> The generator function. </param>
        template <typename GeneratorType>
        void Generate(GeneratorType generator);

        /// <summary> Array indexer operator. </summary>
        ///
        /// <param name="index"> Zero-based index of the element. </param>
        ///
        /// <returns> Reference to the specified element. </returns>
        ElementType& operator[](size_t index);
        using ConstVectorReference<ElementType, Orientation>::operator[];

        /// <summary> Gets a reference to this vector. </summary>
        ///
        /// <returns> A reference to this vector. </returns>
        VectorReference<ElementType, Orientation> GetReference();
        using ConstVectorReference<ElementType, Orientation>::GetReference;

        /// <summary> Gets a reference to a sub-vector. </summary>
        ///
        /// <param name="offset"> The index of the first element in the sub-vector. </param>
        /// <param name="size"> The size of the sub-vector. </param>
        ///
        /// <returns> The sub vector. </returns>
        VectorReference<ElementType, Orientation> GetSubVector(size_t offset, size_t size);
        using ConstVectorReference<ElementType, Orientation>::GetSubVector;

        /// <summary> Gets a reference to the transpose of this vector. </summary>
        ///
        /// <returns> A reference to the transpose of this vector. </returns>
<<<<<<< HEAD
		auto Transpose()->VectorReference<ElementType, VectorBase<Orientation>::transposeOrientation>
		{
			return VectorReference<ElementType, VectorBase<Orientation>::transposeOrientation>(_pData, _size, _increment);
		}
=======
        auto Transpose() -> VectorReference<ElementType, VectorBase<Orientation>::transposeOrientation>
        {
            return VectorReference<ElementType, VectorBase<Orientation>::transposeOrientation>(_pData, _size, _increment);
        }
>>>>>>> 895daa5b
        using ConstVectorReference<ElementType, Orientation>::Transpose;

        /// <summary> Applies an operation to all items in this collection. </summary>
        ///
        /// <typeparam name="MapperType"> Type of the mapper functor. </typeparam>
        /// <param name="mapper"> The mapper. </param>
        template <typename MapperType>
        void Transform(MapperType mapper);

    protected:
        using ConstVectorReference<ElementType, Orientation>::ConstVectorReference;
        using ConstVectorReference<ElementType, Orientation>::_pData;
        using ConstVectorReference<ElementType, Orientation>::_size;
        using ConstVectorReference<ElementType, Orientation>::_increment;

        template <typename T>
        friend class RectangularMatrixBase;

        friend class VectorReference<ElementType, VectorBase<Orientation>::transposeOrientation>;
    };

    /// <summary> An algebraic vector. </summary>
    ///
    /// <typeparam name="ElementPointerType"> Vector element type. </typeparam>
    /// <typeparam name="Orientation"> The orientationL row or colMajor. </typeparam>
    template <typename ElementType, VectorOrientation Orientation>
    class Vector : public VectorReference<ElementType, Orientation>
    {
    public:
        /// <summary> Constructs an all-zeros vector of a given size. </summary>
        ///
        /// <param name="size"> The vector size. </param>
        Vector(size_t size);

        /// <summary> Constructs a vector from an initializer list. </summary>
        ///
        /// <param name="list"> The initalizer list. </param>
        Vector(std::initializer_list<ElementType> list);

    private:
        using ConstVectorReference<ElementType, Orientation>::_pData;
        // member variables
        std::vector<ElementType> _data;
    };

    //
    // friendly names
    //

    template <typename ElementType>
    using ColumnVector = Vector<ElementType, VectorOrientation::column>;

    template <typename ElementType>
    using RowVector = Vector<ElementType, VectorOrientation::row>;
}
}
#include "../tcc/Vector.tcc"<|MERGE_RESOLUTION|>--- conflicted
+++ resolved
@@ -99,17 +99,10 @@
         /// <summary> Gets a reference to the transpose of this vector. </summary>
         ///
         /// <returns> A reference to the transpose of this vector. </returns>
-<<<<<<< HEAD
-        auto Transpose() const->ConstVectorReference<ElementType, VectorBase<Orientation>::transposeOrientation>
-		{
-			return VectorReference<ElementType, VectorBase<Orientation>::transposeOrientation>(_pData, _size, _increment);
-		}
-=======
         auto Transpose() const -> ConstVectorReference<ElementType, VectorBase<Orientation>::transposeOrientation>
         {
             return ConstVectorReference<ElementType, VectorBase<Orientation>::transposeOrientation>(_pData, _size, _increment);
         }
->>>>>>> 895daa5b
 
         /// <summary> Equality operator. </summary>
         ///
@@ -204,17 +197,10 @@
         /// <summary> Gets a reference to the transpose of this vector. </summary>
         ///
         /// <returns> A reference to the transpose of this vector. </returns>
-<<<<<<< HEAD
-		auto Transpose()->VectorReference<ElementType, VectorBase<Orientation>::transposeOrientation>
-		{
-			return VectorReference<ElementType, VectorBase<Orientation>::transposeOrientation>(_pData, _size, _increment);
-		}
-=======
         auto Transpose() -> VectorReference<ElementType, VectorBase<Orientation>::transposeOrientation>
         {
             return VectorReference<ElementType, VectorBase<Orientation>::transposeOrientation>(_pData, _size, _increment);
         }
->>>>>>> 895daa5b
         using ConstVectorReference<ElementType, Orientation>::Transpose;
 
         /// <summary> Applies an operation to all items in this collection. </summary>
