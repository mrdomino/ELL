////////////////////////////////////////////////////////////////////////////////////////////////////
//
//  Project:  Embedded Machine Learning Library (EMLL)
//  File:     Coordinatewise.cpp (layers)
//  Authors:  Ofer Dekel
//
////////////////////////////////////////////////////////////////////////////////////////////////////

#include "Coordinatewise.h"

// utilities
#include "Exception.h"

// stl
#include <stdexcept>
#include <string>
#include <cassert>

namespace
{
    std::string addOperationName = "Add";
    std::string multiplyOperationName = "Multiply";
}

namespace layers
{
    const int Coordinatewise::_currentVersion;

    Coordinatewise::Coordinatewise(OperationType operationType) : _operationType(operationType)
    {}

    Coordinatewise::Coordinatewise(double value, Coordinate coordinate, OperationType operationType) : _values(1), _operationType(operationType)
    {
        _values[0] = value;
        _inputCoordinates.AddCoordinate(coordinate);
    }

    Coordinatewise::Coordinatewise(std::vector<double> values, CoordinateList coordinates, OperationType operationType) :
        _values(std::move(std::move(values))), _inputCoordinates(std::move(coordinates)), _operationType(operationType)
    {}

    const std::string Coordinatewise::GetOperationName(OperationType type)
    {
        switch (type)
        {
        case OperationType::add:
            return addOperationName;
        case OperationType::multiply:
            return multiplyOperationName;
        default:
<<<<<<< HEAD
            throw utilities::Exception(utilities::ExceptionErrorCodes::invalidArgument, "unrecognized operation type");
=======
            throw utilities::InputException(utilities::InputExceptionErrors::invalidArgument, "unrecognized operation type");
>>>>>>> a0b0f872
        }
    }

    Coordinatewise::OperationType Coordinatewise::GetOperationType(const std::string& name)
    {
        if (name == addOperationName)
        {
            return OperationType::add;
        }
        else if (name == multiplyOperationName)
        {
            return OperationType::multiply;
        }
        else
        {
<<<<<<< HEAD
            throw utilities::Exception(utilities::ExceptionErrorCodes::invalidArgument, "unrecognized operation type");
=======
            throw utilities::InputException(utilities::InputExceptionErrors::invalidArgument, "unrecognized operation type");
>>>>>>> a0b0f872
        }
    }

    std::function<double(double, double)> Coordinatewise::GetOperation(OperationType type)
    {
        switch (type)
        {
        case OperationType::add:
            return std::plus<double>();
        case OperationType::multiply:
            return std::multiplies<double>();
        default:
<<<<<<< HEAD
            throw utilities::Exception(utilities::ExceptionErrorCodes::invalidArgument, "unrecognized operation type");
=======
            throw utilities::InputException(utilities::InputExceptionErrors::invalidArgument, "unrecognized operation type");
>>>>>>> a0b0f872
        }
    }

    void Coordinatewise::Compute(const std::vector<std::vector<double>>& inputs, std::vector<double>& outputs) const
    {
        auto operation = GetOperation(_operationType);

        for (uint64_t k = 0; k < _values.size(); ++k)
        {
            Coordinate coordinate = _inputCoordinates[k];
            double input = inputs[coordinate.GetLayerIndex()][coordinate.GetElementIndex()];
            outputs[k] = operation(_values[k], input);
        }
    }

    CoordinateIterator Coordinatewise::GetInputCoordinateIterator(uint64_t index) const
    {
        return _inputCoordinates.GetIterator(index, 1);
    }

    uint64_t Coordinatewise::GetRequiredLayerSize(uint64_t layerIndex) const
    {
        return _inputCoordinates.GetRequiredLayerSize(layerIndex);
    }

    void Coordinatewise::Read(utilities::XMLDeserializer& deserializer)
    {
        int version = 0;
        std::string operationName;
        deserializer.Deserialize("version", version);
        if (version == 1)
        {
            deserializer.Deserialize("operationType", operationName);
            _operationType = GetOperationType(operationName);
            deserializer.Deserialize("values", _values);
            deserializer.Deserialize("coordinates", _inputCoordinates);
        }
        else
        {
<<<<<<< HEAD
            throw utilities::Exception(utilities::ExceptionErrorCodes::badStringFormat, "unsupported version: " + std::to_string(version));
=======
            throw utilities::InputException(utilities::InputExceptionErrors::badStringFormat, "unsupported version: " + version);
>>>>>>> a0b0f872
        }

        // check validity of deserialized vectors
        assert(_values.size() == _inputCoordinates.Size());
    }

    void Coordinatewise::Write(utilities::XMLSerializer& serializer) const
    {
        // sanity check
        assert(_values.size() == _inputCoordinates.Size());

        serializer.Serialize("version", _currentVersion);
        serializer.Serialize("operationType", GetOperationName(_operationType));
        serializer.Serialize("values", _values);
        serializer.Serialize("coordinates", _inputCoordinates);
    }
}<|MERGE_RESOLUTION|>--- conflicted
+++ resolved
@@ -48,11 +48,7 @@
         case OperationType::multiply:
             return multiplyOperationName;
         default:
-<<<<<<< HEAD
-            throw utilities::Exception(utilities::ExceptionErrorCodes::invalidArgument, "unrecognized operation type");
-=======
             throw utilities::InputException(utilities::InputExceptionErrors::invalidArgument, "unrecognized operation type");
->>>>>>> a0b0f872
         }
     }
 
@@ -68,11 +64,7 @@
         }
         else
         {
-<<<<<<< HEAD
-            throw utilities::Exception(utilities::ExceptionErrorCodes::invalidArgument, "unrecognized operation type");
-=======
             throw utilities::InputException(utilities::InputExceptionErrors::invalidArgument, "unrecognized operation type");
->>>>>>> a0b0f872
         }
     }
 
@@ -85,11 +77,7 @@
         case OperationType::multiply:
             return std::multiplies<double>();
         default:
-<<<<<<< HEAD
-            throw utilities::Exception(utilities::ExceptionErrorCodes::invalidArgument, "unrecognized operation type");
-=======
             throw utilities::InputException(utilities::InputExceptionErrors::invalidArgument, "unrecognized operation type");
->>>>>>> a0b0f872
         }
     }
 
@@ -129,11 +117,7 @@
         }
         else
         {
-<<<<<<< HEAD
-            throw utilities::Exception(utilities::ExceptionErrorCodes::badStringFormat, "unsupported version: " + std::to_string(version));
-=======
             throw utilities::InputException(utilities::InputExceptionErrors::badStringFormat, "unsupported version: " + version);
->>>>>>> a0b0f872
         }
 
         // check validity of deserialized vectors
