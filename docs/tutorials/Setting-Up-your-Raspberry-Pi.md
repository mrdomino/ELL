--- conflicted
+++ resolved
@@ -17,15 +17,10 @@
 ## Basic Pi Setup
 
 ### Power Adapter and Power Cable
-<<<<<<< HEAD
 AI workloads guzzle power, so we recommend using a high quality power supply. If you use a USB power adapter and micro USB cable, choose an adapter rated for at least 12 Watts (2.4 Amps) per USB port. We've had good experience with 12W-per-port USB power adapters from Apple, Anker, and Amazon Basics. Long and thin micro USB cables will often result in a noticeable voltage drop and fail to provide sufficient power to the Raspberry Pi. For a few extra dollars you can get a nice name-brand cable, like the Anker PowerLine, and save yourself a lot of frustration.
-=======
-AI workloads guzzle power, so we recommend using a high quality USB power adapter and micro USB cable. An adapter rated for 12 Watts (2.4 Amps) per USB port works best. We've had a good experience with 12W-per-port USB power adapters from Apple, Anker, and Amazon Basics. Long and thin cables will often result in a noticeable voltage drop and fail to provide sufficient power to your Raspberry Pi. Generic unbranded cables are hit-and-miss. For a few extra dollars you can get a nice name-brand cable, like the Anker PowerLine, and save yourself a lot of frustration.
->>>>>>> 8fae3ebf
 
 ### Operating System
-Our tutorials assume that the operating system running on your Pi is *Raspbian Jessie* ([NOOBS](https://downloads.raspberrypi.org/NOOBS/images/NOOBS-2017-07-05/) or [image](https://downloads.raspberrypi.org/raspbian/images/raspbian-2017-07-05/)), not the more recent *Raspbian Stretch*. 
-The NOOBS installer is easier to setup because it does not require manually imaging your SD card. However, when installing on your Pi, carefully select `Raspbian with PIXEL` for Jessie from the list of available OSes instead of the recommended option (which installs Raspbian Stretch).
+Our tutorials assume that the operating system running on your Pi is *Raspbian Jessie* ([NOOBS](https://downloads.raspberrypi.org/NOOBS/images/NOOBS-2017-07-05/) or [image](https://downloads.raspberrypi.org/raspbian/images/raspbian-2017-07-05/)), not the more recent *Raspbian Stretch*.
 
 ### Network
 Connect your Pi to the network, either over Wifi or with an Ethernet cable. We will use the network both to download required software to the Pi and to transfer compiled ELL models from your computer to the Pi.
@@ -77,19 +72,21 @@
 sudo raspi-config
 ```
 
+
 Select `enable camera`, hit `enter`, and go to `finish`. Then, load the camera module, as follows.
 
 ```
 sudo modprobe bcm2835-v4l2
 ```
 
-To run the `C++` tutorials you will also need the C++ OpenCV SDK which you can install on your Raspberry Pi with this command:
+To run the `C++` tutorials you also need the C++ OpenCV SDK, which you can install on your Raspberry Pi using the following command. 
 
     sudo apt-get install libopencv-dev
 
 ### SSH
 Our tutorials will require copying files to run on the Pi. A typical way to copy files to the Pi is to use the Unix `scp` tool or the Windows [WinSCP](https://winscp.net/eng/index.php) tool.
 To enable SSH on your Pi, go to `Preferences > Raspberry Pi Configuration` from the Raspbian menu, select the `Interfaces` tab and set `SSH` to `Enabled`.
+
 
 ## Tips and Tweaks
 
@@ -177,6 +174,4 @@
 
 **(ELL model:18037): Gtk-WARNING **: cannot open display**
 
-You are probably trying to run one of the OpenCV demo's from an SSH terminal window.  In this case you simply need to tell
-OpenCV which display to use using `export DISPLAY=:0`. Many of our demos also expect keyboard input to terminate the demo.
-From SSH you can kill the application from the command line by typing CTRL+C.+You are probably trying to use OpenCV from an SSH terminal window. In this case, you simply need to tell OpenCV which display to use with the command `export DISPLAY=:0`. Many of our tutorials also expect keyboard input to terminate the demo. From SSH you can kill the application from the command line by typing CTRL+C.