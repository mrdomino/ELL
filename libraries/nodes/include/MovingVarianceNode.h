////////////////////////////////////////////////////////////////////////////////////////////////////
//
//  Project:  Embedded Machine Learning Library (EMLL)
//  File:     MovingVarianceNode.h (features)
//  Authors:  Chuck Jacobs
//
////////////////////////////////////////////////////////////////////////////////////////////////////

#pragma once

#include "Node.h"
#include "ModelTransformer.h"
#include "OutputPortElements.h"
#include "InputPort.h"
#include "OutputPort.h"

// utilities
#include "TypeName.h"

// stl
#include <string>
#include <vector>

namespace nodes
{
    /// <summary> A feature that takes a vector input and returns its variance over some window of time </summary>
    template <typename ValueType>
    class MovingVarianceNode : public model::Node
    {
    public:
<<<<<<< HEAD
        /// <summary> Default Constructor </summary>
        MovingVarianceNode();
        
=======
        /// @name Input and Output Ports
        /// @{
        static constexpr const char* inputPortName = "input";
        static constexpr const char* outputPortName = "output";
        const model::OutputPort<ValueType>& output = _output;
        /// @}

>>>>>>> f2c857e9
        /// <summary> Constructor </summary>
        /// <param name="input"> The signal to take the variance of </param>
        /// <param name="windowSize"> The number of samples of history to use in computing the variance </param>
        MovingVarianceNode(const model::OutputPortElements<ValueType>& input, size_t windowSize);
        
        /// <summary> Makes a copy of this node in the graph being constructed by the transformer </summary>
        virtual void Copy(model::ModelTransformer& transformer) const override;

        /// <summary> Gets the name of this type (for serialization). </summary>
        ///
        /// <returns> The name of this type. </returns>
        static std::string GetTypeName() { return utilities::GetCompositeTypeName<ValueType>("MovingVarianceNode"); }

        /// <summary> Gets the name of this type (for serialization). </summary>
        ///
        /// <returns> The name of this type. </returns>
        virtual std::string GetRuntimeTypeName() const override { return GetTypeName(); }

<<<<<<< HEAD
        /// <summary> Writes to a Serializer. </summary>
        ///
        /// <param name="serializer"> The serializer. </param>
        virtual void Serialize(utilities::Serializer& serializer) const override;

        /// <summary> Reads from a Deserializer. </summary>
        ///
        /// <param name="deserializer"> The deserializer. </param>
        /// <param name="context"> The serialization context. </param>
        virtual void Deserialize(utilities::Deserializer& serializer, utilities::SerializationContext& context) override;

        /// <summary> Exposes the output port as a read-only property </summary>
        const model::OutputPort<ValueType>& output = _output;

        static constexpr const char* inputPortName = "input";
        static constexpr const char* outputPortName = "output";
=======
        /// <summary> Makes a copy of this node in the graph being constructed by the transformer </summary>
        virtual void Copy(model::ModelTransformer& transformer) const override;
>>>>>>> f2c857e9

    protected:
        virtual void Compute() const override;

    private:
        // Inputs
        model::InputPort<ValueType> _input;

        // Output
        model::OutputPort<ValueType> _output;

        // Buffer
        mutable std::vector<std::vector<ValueType>> _samples;
        mutable std::vector<ValueType> _runningSum;
        mutable std::vector<ValueType> _runningSquaredSum;
        size_t _windowSize;
    };
}

#include "../tcc/MovingVarianceNode.tcc"<|MERGE_RESOLUTION|>--- conflicted
+++ resolved
@@ -28,11 +28,6 @@
     class MovingVarianceNode : public model::Node
     {
     public:
-<<<<<<< HEAD
-        /// <summary> Default Constructor </summary>
-        MovingVarianceNode();
-        
-=======
         /// @name Input and Output Ports
         /// @{
         static constexpr const char* inputPortName = "input";
@@ -40,15 +35,14 @@
         const model::OutputPort<ValueType>& output = _output;
         /// @}
 
->>>>>>> f2c857e9
+        /// <summary> Default Constructor </summary>
+        MovingVarianceNode();
+
         /// <summary> Constructor </summary>
         /// <param name="input"> The signal to take the variance of </param>
         /// <param name="windowSize"> The number of samples of history to use in computing the variance </param>
         MovingVarianceNode(const model::OutputPortElements<ValueType>& input, size_t windowSize);
         
-        /// <summary> Makes a copy of this node in the graph being constructed by the transformer </summary>
-        virtual void Copy(model::ModelTransformer& transformer) const override;
-
         /// <summary> Gets the name of this type (for serialization). </summary>
         ///
         /// <returns> The name of this type. </returns>
@@ -59,7 +53,6 @@
         /// <returns> The name of this type. </returns>
         virtual std::string GetRuntimeTypeName() const override { return GetTypeName(); }
 
-<<<<<<< HEAD
         /// <summary> Writes to a Serializer. </summary>
         ///
         /// <param name="serializer"> The serializer. </param>
@@ -71,15 +64,8 @@
         /// <param name="context"> The serialization context. </param>
         virtual void Deserialize(utilities::Deserializer& serializer, utilities::SerializationContext& context) override;
 
-        /// <summary> Exposes the output port as a read-only property </summary>
-        const model::OutputPort<ValueType>& output = _output;
-
-        static constexpr const char* inputPortName = "input";
-        static constexpr const char* outputPortName = "output";
-=======
         /// <summary> Makes a copy of this node in the graph being constructed by the transformer </summary>
         virtual void Copy(model::ModelTransformer& transformer) const override;
->>>>>>> f2c857e9
 
     protected:
         virtual void Compute() const override;
