--- conflicted
+++ resolved
@@ -1,11 +1,8 @@
 ## 2.5.1 *
 - Fixed API wrapper for PortMemoryLayout to produce correct extent
 - Fixed processing of ConcatenationNode in importer engine
-<<<<<<< HEAD
+- Added four build target aliases that build groups of targets: bindings, libraries, tests, and tools
 - Add support for ONNX Cast operator (thanks to Ehsan Azar)
-=======
-- Added four build target aliases that build groups of targets: bindings, libraries, tests, and tools
->>>>>>> 8542f0d2
 
 ## 2.5.0
 - Improve audio python library and update audio training tutorial
